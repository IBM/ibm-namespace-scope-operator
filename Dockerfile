--- conflicted
+++ resolved
@@ -1,9 +1,5 @@
 # Build the manager binary
-<<<<<<< HEAD
-FROM golang:1.17.0 as builder
-=======
 FROM golang:1.17.6 as builder
->>>>>>> 932032b4
 ARG GOARCH
 
 WORKDIR /workspace
