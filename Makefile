--- conflicted
+++ resolved
@@ -69,11 +69,7 @@
 # Current Operator image name
 OPERATOR_IMAGE_NAME ?= ibm-namespace-scope-operator
 # Current Operator version
-<<<<<<< HEAD
-OPERATOR_VERSION ?= 1.5.0
-=======
-OPERATOR_VERSION ?= 1.9.0
->>>>>>> 932032b4
+OPERATOR_VERSION ?= 2.0.0
 
 # Options for 'bundle-build'
 CHANNELS ?= beta
