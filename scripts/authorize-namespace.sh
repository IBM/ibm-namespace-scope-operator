--- conflicted
+++ resolved
@@ -143,16 +143,6 @@
   - update
   - watch
   - deletecollection
-<<<<<<< HEAD
-=======
-- apiGroups:
-  - rbac.authorization.k8s.io
-  resources:
-  - roles
-  verbs:
-  - escalate
-  - bind
->>>>>>> b93727c1
 EOF
 
 #
